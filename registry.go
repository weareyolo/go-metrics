--- conflicted
+++ resolved
@@ -213,7 +213,6 @@
 	return nil
 }
 
-<<<<<<< HEAD
 type metricKV struct {
 	name  string
 	value interface{}
@@ -221,14 +220,8 @@
 
 func (r *StandardRegistry) registered() []metricKV {
 	metrics := make([]metricKV, 0, len(r.metrics))
-	r.mutex.Lock()
-	defer r.mutex.Unlock()
-=======
-func (r *StandardRegistry) registered() map[string]interface{} {
 	r.mutex.RLock()
 	defer r.mutex.RUnlock()
-	metrics := make(map[string]interface{}, len(r.metrics))
->>>>>>> f882a99d
 	for name, i := range r.metrics {
 		metrics = append(metrics, metricKV{
 			name:  name,
@@ -237,6 +230,7 @@
 	}
 	return metrics
 }
+
 func (r *StandardRegistry) stop(name string) {
 	if i, ok := r.metrics[name]; ok {
 		if s, ok := i.(Stoppable); ok {
